--- conflicted
+++ resolved
@@ -41,20 +41,12 @@
     headerClassName,
     headerHeight = 20,
     height = 100,
-<<<<<<< HEAD
     noRowsRenderer = undefined,
     onHeaderClick = undefined,
     onRowClick = undefined,
     onRowsRendered = undefined,
     overscanRowsCount = 0,
     rowClassName = undefined,
-=======
-    noRowsRenderer,
-    onHeaderClick,
-    onRowClick,
-    onRowsRendered,
-    rowClassName,
->>>>>>> 1cb5af01
     rowGetter = immutableRowGetter,
     rowHeight = 10,
     rowsCount = list.size,
@@ -507,7 +499,6 @@
     })
   })
 
-<<<<<<< HEAD
   describe('overscanRowsCount', () => {
     it('should not overscan by default', () => {
       let overscanStartIndex, overscanStopIndex, startIndex, stopIndex
@@ -556,8 +547,7 @@
       expect(overscanStopIndex).toEqual(14)
     })
   })
-=======
+
   // TODO Add tests for :scrollToRow and :setScrollTop.
   // This probably requires the creation of an inner test-only class with refs.
->>>>>>> 1cb5af01
 })