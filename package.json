{
  "name": "react-virtualized",
  "description": "React components for efficiently rendering large, scrollable lists and tabular data",
  "author": "Brian Vaughn <brian.david.vaughn@gmail.com>",
  "user": "bvaughn",
  "version": "1.0.4",
  "scripts": {
    "build": "npm run build:demo && npm run build:dist",
    "build:demo": "npm run clean:demo && NODE_ENV=production webpack --config webpack.config.demo.js -p --bail",
    "build:dist": "npm run clean:dist && NODE_ENV=production webpack --config webpack.config.dist.js --bail",
    "clean": "npm run clean:demo && npm run clean:dist",
    "clean:demo": "rimraf build",
    "clean:dist": "rimraf dist",
    "deploy": "gh-pages -d build",
    "lint": "standard",
    "prebuild": "npm run lint",
    "postpublish": "npm run deploy",
    "prepublish": "npm run build",
    "start": "webpack-dev-server --hot --inline --config webpack.config.dev.js",
    "test": "npm run lint && npm run test:unit",
    "test:unit": "NODE_ENV=test karma start",
    "watch": "watch 'clear && npm run lint -s && npm run test -s' source"
  },
  "repository": {
    "type": "git",
    "url": "https://github.com/bvaughn/react-virtualized.git"
  },
  "keywords": [
    "react",
    "reactjs",
    "react-component",
    "virtual",
    "list",
    "scrolling",
    "infinite",
    "virtualized",
    "table",
    "fixed",
    "header",
    "flex",
    "flexbox"
  ],
  "license": "MIT",
  "bugs": {
    "url": "https://github.com/bvaughn/react-virtualized/issues"
  },
  "homepage": "https://github.com/bvaughn/react-virtualized",
  "main": "dist/react-virtualized.js",
  "standard": {
    "parser": "babel-eslint",
    "ignore": [
      "dist"
    ],
    "global": [
      "afterAll",
      "afterEach",
      "beforeAll",
      "beforeEach",
      "describe",
      "expect",
      "it",
      "jasmine"
    ]
  },
  "devDependencies": {
    "autoprefixer": "^6.1.1",
    "babel": "^5.8.34",
    "babel-core": "^5.8.34",
    "babel-eslint": "^4.1.6",
    "babel-loader": "^5.4.0",
    "babel-plugin-react-transform": "^1.1.1",
    "bluebird": "^3.0.5",
    "css-loader": "^0.23.0",
<<<<<<< HEAD
    "express": "^4.13.3",
    "fs-extra": "^0.26.2",
=======
    "eslint": "^1.3.1",
    "eslint-plugin-react": "^3.8.0",
    "file-loader": "^0.8.5",
>>>>>>> 3a32ab73
    "gh-pages": "^0.6.0",
    "html-webpack-plugin": "^1.7.0",
    "immutable": "^3.7.5",
    "jasmine": "^2.3.2",
    "jasmine-core": "^2.3.4",
    "karma": "^0.13.15",
    "karma-jasmine": "^0.3.6",
    "karma-junit-reporter": "^0.3.8",
    "karma-phantomjs-launcher": "^0.2.1",
    "karma-sourcemap-loader": "^0.3.6",
    "karma-spec-reporter": "0.0.23",
    "karma-webpack": "^1.7.0",
    "less": "^2.5.3",
    "less-loader": "^2.2.2",
    "phantomjs": "^1.9.19",
    "postcss-loader": "^0.8.0",
    "react": "^0.14.3",
    "react-addons-test-utils": "^0.14.3",
    "react-dom": "^0.14.3",
    "react-transform-catch-errors": "^1.0.0",
    "react-transform-hmr": "^1.0.1",
    "redbox-react": "^1.0.1",
    "rimraf": "^2.4.3",
    "standard": "^5.4.1",
    "style-loader": "^0.13.0",
    "watch": "^0.16.0",
    "webpack": "^1.9.6",
    "webpack-dev-server": "^1.14.0"
  },
  "dependencies": {
    "classnames": "^2.2.1",
    "raf": "^3.1.0",
    "react-pure-render": "^1.0.2"
  },
  "peerDependencies": {
    "react": "^0.14.0"
  }
}<|MERGE_RESOLUTION|>--- conflicted
+++ resolved
@@ -71,14 +71,8 @@
     "babel-plugin-react-transform": "^1.1.1",
     "bluebird": "^3.0.5",
     "css-loader": "^0.23.0",
-<<<<<<< HEAD
     "express": "^4.13.3",
     "fs-extra": "^0.26.2",
-=======
-    "eslint": "^1.3.1",
-    "eslint-plugin-react": "^3.8.0",
-    "file-loader": "^0.8.5",
->>>>>>> 3a32ab73
     "gh-pages": "^0.6.0",
     "html-webpack-plugin": "^1.7.0",
     "immutable": "^3.7.5",
